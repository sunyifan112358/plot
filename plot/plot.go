--- conflicted
+++ resolved
@@ -8,12 +8,8 @@
 import (
 	"code.google.com/p/plotinum/vg"
 	"code.google.com/p/plotinum/vg/veceps"
-<<<<<<< HEAD
 	"code.google.com/p/plotinum/vg/vecimg"
-=======
 	"code.google.com/p/plotinum/vg/vecsvg"
-//	"code.google.com/p/plotinum/vg/vecimg"
->>>>>>> a9bbd47a
 	"fmt"
 	"image/color"
 	"math"
@@ -348,24 +344,15 @@
 	case ".eps":
 		c = veceps.New(w, h, file)
 		defer c.(*veceps.Canvas).Save(file)
-<<<<<<< HEAD
 	case ".png":
 		c, err = vecimg.New(w, h)
 		if err != nil {
 			return
 		}
 		defer func() { err = c.(*vecimg.Canvas).SavePNG(file) }()
-=======
-//	case ".png":
-//		c, err = vecimg.New(w, h)
-//		if err != nil {
-//			return
-//		}
-//		defer func() { err = c.(*vecimg.Canvas).SavePNG(file) }()
 	case ".svg":
 		c = vecsvg.New(w, h)
 		defer func() { err = c.(*vecsvg.Canvas).Save(file) }()
->>>>>>> a9bbd47a
 	default:
 		return fmt.Errorf("Unsupported file extension: %s", ext)
 	}
